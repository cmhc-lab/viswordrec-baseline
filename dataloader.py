--- conflicted
+++ resolved
@@ -169,25 +169,11 @@
         self.datasets = datasets
 
     def __iter__(self):
-<<<<<<< HEAD
         sources = [cycle(iter(ds)) for ds in self.datasets]
         n = np.max([len(ds) for ds in self.datasets])
         for _ in range(n):
             for source in sources:
                 yield next(source)
                     
-=======
-        sources = [iter(ds) for ds in self.datasets]
-        gcd = np.gcd.reduce([len(ds) for ds in self.datasets])
-        n_times = [len(ds) // gcd for ds in self.datasets]
-        while True:
-            for source, n in zip(sources, n_times):
-                try:
-                    for _ in range(n):
-                        yield next(source)
-                except StopIteration:
-                    return
-
->>>>>>> c181be60
     def __len__(self):
         return sum([len(ds) for ds in self.datasets])